--- conflicted
+++ resolved
@@ -66,11 +66,7 @@
             sim_global: Whether to use global simulations (placeholder for future)
 
         Returns:
-<<<<<<< HEAD
-            NodeManager for the inserted node
-=======
             The added node
->>>>>>> d85eca30
         """
         inserted_node = self.adapter.graph.insert_node(self.project, node, sim_global)
         return self.get_node(inserted_node.id)
@@ -92,11 +88,7 @@
             repo_link: Optional repository URL to clone into the source directory
 
         Returns:
-<<<<<<< HEAD
-            NodeManager for the inserted node
-=======
             The added node
->>>>>>> d85eca30
         """
         inserted_node = self.adapter.graph.insert_node_from_scratch(
             self.project, node, node_properties, node_metadata, repo_link
